--- conflicted
+++ resolved
@@ -95,11 +95,8 @@
     "fs-promise": "^0.5.0",
     "glob": "^5.0.15",
     "html-webpack-plugin": "^2.14.0",
-<<<<<<< HEAD
     "image-diff": "^1.6.3",
-=======
     "imports-loader": "^0.6.5",
->>>>>>> f13be5c6
     "istanbul-instrumenter-loader": "^0.2.0",
     "jasmine": "^2.4.1",
     "jasmine-core": "^2.4.1",
