--- conflicted
+++ resolved
@@ -123,7 +123,6 @@
                 </div>
             </nav>
 
-<<<<<<< HEAD
             <!-- SETUP NAV -->
             <nav class="SetupNav" ng-show="nav === 'setup'">
                 <div class="SetupWrapper py4">
@@ -141,34 +140,6 @@
                     </span>
                 </div>
             </nav>
-=======
-            <!-- SITE ADMINISTRATION (SUPER ADMIN) NAV -->
-            <nav class="AdminNav" ng-show="nav === 'superadmin'">
-                <div class="wrapper flex align-center">
-                    <div class="NavTitle flex align-center">
-                        <cv-gear-icon class="AdminGear" width="22px" height="22px"></cv-gear-icon>
-                        <span class="NavItem-text ml1">Site Administration</span>
-                    </div>
-
-                    <ul class="ml4 flex flex-full">
-                        <li>
-                            <a class="NavItem" ng-class="{ 'is--selected' : isActive('/superadmin/settings')}" href="/superadmin/settings/">
-                                <span class="NavItem-text">Global Settings</span>
-                            </a>
-                        </li>
-                        <li>
-                            <a class="NavItem" ng-class="{ 'is--selected' : isActive('/superadmin/organization')}" href="/superadmin/organization/">
-                                <span class="NavItem-text">Organizations</span>
-                            </a>
-                        </li>
-                    </ul>
-
-                    <!-- user profile dropdown -->
-                    <mb-profile-link user="user" context="nav"></mb-profile-link>
-                </div>
-            </nav>
-
->>>>>>> 62206c17
         </div>
 
         <div class="MainContent flex flex-column full-height" ng-view></div>
