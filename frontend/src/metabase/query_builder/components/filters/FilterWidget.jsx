/* @flow */

import React, { Component } from "react";

import Icon from "metabase/components/Icon.jsx";
import FieldName from '../FieldName.jsx';
import Popover from "metabase/components/Popover.jsx";
import FilterPopover from "./FilterPopover.jsx";
import RemappedValue from "metabase/containers/RemappedValue";

import { generateTimeFilterValuesDescriptions } from "metabase/lib/query_time";
import { formatValue } from "metabase/lib/formatting";

import cx from "classnames";
import _ from "underscore";

import StructuredQuery from "metabase-lib/lib/queries/StructuredQuery";
import type { Filter } from "metabase/meta/types/Query";

type Props = {
    query: StructuredQuery,
    filter: Filter,
    index: number,
    updateFilter?: (index: number, field: Filter) => void,
    removeFilter?: (index: number) => void,
    maxDisplayValues?: number
}
type State = {
    isOpen: bool
}

export default class FilterWidget extends Component {
    props: Props;
    state: State;

    constructor(props: Props) {
        super(props);

        this.state = {
            isOpen: this.props.filter[0] == undefined
        };
    }

    static defaultProps = {
        maxDisplayValues: 1
    };

    open = () => {
        this.setState({ isOpen: true });
    }

    close = () => {
        this.setState({ isOpen: false });
    }

    renderOperatorFilter() {
        const { query, filter, maxDisplayValues } = this.props;
        let [op, field, ...values] = filter;

        const dimension = query.parseFieldReference(field);
        if (!dimension) {
            return null;
        }

        const operator = dimension.operator(op);

        let formattedValues;
        // $FlowFixMe: not understanding maxDisplayValues is provided by defaultProps
        if (operator && operator.multi && values.length > maxDisplayValues) {
<<<<<<< HEAD
            values = [values.length + " selections"];
        } else if (dimension.field().isDate()) {
            values = generateTimeFilterValuesDescriptions(filter);
        } else {
            values = values.map((value, index) =>
                <RemappedValue key={index} value={value} column={dimension.field()} />
=======
            formattedValues = [values.length + " selections"];
        } else if (dimension.field().isDate()) {
            formattedValues = generateTimeFilterValuesDescriptions(filter);
        } else {
            // TODO Atte Keinänen 7/16/17: Move formatValue to metabase-lib
            formattedValues = values.filter(value => value !== undefined).map(value =>
                formatValue(value, { column: dimension.field() })
>>>>>>> 08b9677f
            )
        }

        return (
            <div
                className="flex flex-column justify-center"
                onClick={this.open}
            >
                <div className="flex align-center" style={{padding: "0.5em", paddingTop: "0.3em", paddingBottom: "0.3em", paddingLeft: 0}}>
                    <FieldName
                        className="Filter-section Filter-section-field"
                        field={field}
                        tableMetadata={query.table()}
                    />
                    <div className="Filter-section Filter-section-operator">
                        &nbsp;
                        <a className="QueryOption flex align-center">{operator && operator.moreVerboseName}</a>
                    </div>
                </div>
                { formattedValues.length > 0 && (
                    <div className="flex align-center flex-wrap">
<<<<<<< HEAD
                        {values.map((value, valueIndex) => {
                            return value != undefined && (
                                <div key={valueIndex} className="Filter-section Filter-section-value">
                                    <span className="QueryOption">{value}</span>
                                </div>
                            );
                        })}
=======
                        {formattedValues.map((formattedValue, valueIndex) =>
                            <div key={valueIndex} className="Filter-section Filter-section-value">
                                <span className="QueryOption">{formattedValue}</span>
                            </div>
                        )}
>>>>>>> 08b9677f
                    </div>
                )}
            </div>
        )
    }

    renderSegmentFilter() {
        const { query, filter } = this.props;
        const segment = _.find(query.table().segments, (s) => s.id === filter[1]);
        return (
            <div onClick={this.open}>
                <div className="flex align-center" style={{padding: "0.5em", paddingTop: "0.3em", paddingBottom: "0.3em", paddingLeft: 0}}>
                    <div className="Filter-section Filter-section-field">
                        <span className="QueryOption">Matches</span>
                    </div>
                </div>
                <div className="flex align-center flex-wrap">
                    <div className="Filter-section Filter-section-value">
                        <span className="QueryOption">{segment && segment.name}</span>
                    </div>
                </div>
            </div>
        )
    }

    renderPopover() {
        if (this.state.isOpen) {
            const { query, filter } = this.props;
            return (
                <Popover
                    id="FilterPopover"
                    ref="filterPopover"
                    className="FilterPopover"
                    isInitiallyOpen={this.props.filter[1] === null}
                    onClose={this.close}
                    horizontalAttachments={["left"]}
                >
                    <FilterPopover
                        query={query}
                        filter={filter}
                        onCommitFilter={(filter) => this.props.updateFilter && this.props.updateFilter(this.props.index, filter)}
                        onClose={this.close}
                    />
                </Popover>
            );
        }
    }

    render() {
        const { filter, index, removeFilter } = this.props;
        return (
            <div className={cx("Query-filter p1 pl2", { "selected": this.state.isOpen })}>
                <div className="flex justify-center">
                    {filter[0] === "SEGMENT" ?
                        this.renderSegmentFilter()
                    :
                        this.renderOperatorFilter()
                    }
                    {this.renderPopover()}
                </div>
                { removeFilter &&
                    <a className="text-grey-2 no-decoration px1 flex align-center" onClick={() => removeFilter(index)}>
                        <Icon name='close' size={14} />
                    </a>
                }
            </div>
        );
    }
}<|MERGE_RESOLUTION|>--- conflicted
+++ resolved
@@ -6,10 +6,9 @@
 import FieldName from '../FieldName.jsx';
 import Popover from "metabase/components/Popover.jsx";
 import FilterPopover from "./FilterPopover.jsx";
-import RemappedValue from "metabase/containers/RemappedValue";
+import Value from "metabase/components/Value";
 
 import { generateTimeFilterValuesDescriptions } from "metabase/lib/query_time";
-import { formatValue } from "metabase/lib/formatting";
 
 import cx from "classnames";
 import _ from "underscore";
@@ -67,23 +66,19 @@
         let formattedValues;
         // $FlowFixMe: not understanding maxDisplayValues is provided by defaultProps
         if (operator && operator.multi && values.length > maxDisplayValues) {
-<<<<<<< HEAD
-            values = [values.length + " selections"];
-        } else if (dimension.field().isDate()) {
-            values = generateTimeFilterValuesDescriptions(filter);
-        } else {
-            values = values.map((value, index) =>
-                <RemappedValue key={index} value={value} column={dimension.field()} />
-=======
             formattedValues = [values.length + " selections"];
         } else if (dimension.field().isDate()) {
             formattedValues = generateTimeFilterValuesDescriptions(filter);
         } else {
-            // TODO Atte Keinänen 7/16/17: Move formatValue to metabase-lib
-            formattedValues = values.filter(value => value !== undefined).map(value =>
-                formatValue(value, { column: dimension.field() })
->>>>>>> 08b9677f
-            )
+            formattedValues = values
+                .filter(value => value !== undefined)
+                .map((value, index) => (
+                    <Value
+                        key={index}
+                        value={value}
+                        column={dimension.field()}
+                    />
+                ));
         }
 
         return (
@@ -104,21 +99,11 @@
                 </div>
                 { formattedValues.length > 0 && (
                     <div className="flex align-center flex-wrap">
-<<<<<<< HEAD
-                        {values.map((value, valueIndex) => {
-                            return value != undefined && (
-                                <div key={valueIndex} className="Filter-section Filter-section-value">
-                                    <span className="QueryOption">{value}</span>
-                                </div>
-                            );
-                        })}
-=======
                         {formattedValues.map((formattedValue, valueIndex) =>
                             <div key={valueIndex} className="Filter-section Filter-section-value">
                                 <span className="QueryOption">{formattedValue}</span>
                             </div>
                         )}
->>>>>>> 08b9677f
                     </div>
                 )}
             </div>
