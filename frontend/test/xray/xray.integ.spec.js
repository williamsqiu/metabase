--- conflicted
+++ resolved
@@ -118,12 +118,8 @@
             expect(cardXRay.text()).toMatch(/Time breakout question/);
         })
 
-<<<<<<< HEAD
         it("let you see segment xray for a question containing a segment", async () => {
             await SettingsApi.put({ key: 'enable-xrays', value: true })
-=======
-        xit("let you see segment xray for a question containing a segment", async () => {
->>>>>>> 591be2be
             const store = await createTestStore()
             store.pushPath(Urls.question(segmentQuestion.id()))
             const app = mount(store.getAppContainer());
