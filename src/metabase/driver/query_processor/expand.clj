(ns metabase.driver.query-processor.expand
  "Various query processor functions need to know information about `Fields` and `Values` -- `base_type`, `special_type`, etc,
   and need to parse the Query dict.
   Right now there's a lot of duplicated logic to perform this functionality. Ideally, we'd gather all this information in a single place,
   and various QP components wouldn't need to implement that logic themselves.

   That's the ultimate endgoal of this namespace: parse a Query dict and return an *expanded* form with relevant information added,
   values already parsed (e.g. date strings will be converted to `java.sql.Date` / Unix timestamps as appropriate), in a more
   Clojure-friendly format (e.g. using keywords like `:not-null` instead of strings like `\"NOT_NULL\"`, and using maps instead of
   position-dependent vectors for things like like the `BETWEEN` filter clause. We'll also be able to add useful utility methods to various
   bits of the Query Language, since they're typed. On top of that, we'll see a big performance improvment when various QP modules aren't
   making duplicate DB calls.

   Ex.
   A normal `filter` clause might look something like this:

     [\"=\" 34 \"1760-01-01\"]

   When we expand it, we get:

     {:compound-type :simple
      :subclauses [{:filter-type :=
                    :field {:field-id 34
                            :field-name \"TIMESTAMP\"
                            :base-type :BigIntegerField
                            :special-type :timestamp_seconds}
                    :value {:value -6626937600,
                            :original-value \"1760-01-01\",
                            :base-type :BigIntegerField,
                            :special-type :timestamp_seconds,
                            :field-id 34}}]}

   ## Expansion Phases

   1.  Parsing:          Various functions parse the query form and replace Field IDs and values with placeholders
   2.  Field Lookup:     A *batched* DB call is made to fetch Fields with IDs found during Parsing
   3.  Field Resolution: Query is walked depth-first and placeholders are replaced with expanded `Field`/`Value` objects"
  (:require [clojure.core.match :refer [match]]
            (clojure [set :as set]
                     [string :as s]
                     [walk :as walk])
            [medley.core :as m]
            [korma.core :as k]
            [swiss.arrows :refer [-<>]]
            [metabase.db :refer [sel]]
            [metabase.driver.interface :as i]
            (metabase.models [database :refer [Database]]
                             [field :as field]
                             [foreign-key :refer [ForeignKey]]
                             [table :refer [Table]])
            [metabase.util :as u])
  (:import (clojure.lang Keyword)))

(declare parse-aggregation
         parse-breakout
         parse-fields
         parse-filter
         parse-order-by
         ph)


;; ## -------------------- Protocols --------------------

(defprotocol IResolve
  "Methods called during `Field` and `Table` resolution. Placeholder types should implement this protocol."
  (resolve-field [this field-id->fields]
    "This method is called when walking the Query after fetching `Fields`.
     Placeholder objects should lookup the relevant Field in FIELD-ID->FIELDS and
     return their expanded form. Other objects should just return themselves.")
  (resolve-table [this table-id->tables]
    "Called when walking the Query after `Fields` have been resolved and `Tables` have been fetched.
     Objects like `Fields` can add relevant information like the name of their `Table`."))

;; Default impls are just identity
(extend Object
  IResolve {:resolve-field (fn [this _] this)
            :resolve-table (fn [this _] this)})

(extend nil
  IResolve {:resolve-field (constantly nil)
            :resolve-table (constantly nil)})


;; ## -------------------- Expansion - Impl --------------------

(def ^:private ^:dynamic *field-ids*
  "Bound to an atom containing a set of `Field` IDs referenced in the query being expanded."
  nil)

(def ^:private ^:dynamic *original-query-dict*
  "The entire original Query dict being expanded."
  nil)

(def ^:private ^:dynamic *fk-field-ids*
  "Bound to an atom containing a set of Foreign Key `Field` IDs (on the `source-table`) that we should use for joining to additional `Tables`."
  nil)

(def ^:private ^:dynamic *table-ids*
  "Bound to an atom containing a set of `Table` IDs referenced by `Fields` in the query being expanded."
  nil)

(defn- assert-driver-supports [^Keyword feature]
  {:pre [(:driver *original-query-dict*)]}
  (i/assert-driver-supports (:driver *original-query-dict*) feature))

(defn- non-empty-clause? [clause]
  (and clause
       (or (not (sequential? clause))
           (and (seq clause)
                (not (every? nil? clause))))))

(defn- parse [query-dict]
  ;; TODO - we should parse the Page clause so we can validate it
  ;; And convert to a limit / offset clauses
  (update query-dict :query #(-<> (assoc %
                                         :aggregation (parse-aggregation (:aggregation %))
                                         :breakout    (parse-breakout    (:breakout %))
                                         :fields      (parse-fields      (:fields %))
                                         :filter      (parse-filter      (:filter %))
                                         :order_by    (parse-order-by    (:order_by %)))
                                  (set/rename-keys <> {:order_by     :order-by
                                                       :source_table :source-table})
                                  (m/filter-vals non-empty-clause? <>))))

(defn rename-mb-field-keys
  "Rename the keys in a Metabase `Field` to match the format of those in Query Expander `Fields`."
  [field]
  (set/rename-keys field {:id           :field-id
                          :name         :field-name
                          :display_name :field-display-name
                          :special_type :special-type
                          :base_type    :base-type
                          :table_id     :table-id
                          :parent_id    :parent-id}))

(defn- resolve-fields
  "Resolve the `Fields` in an EXPANDED-QUERY-DICT."
  [expanded-query-dict field-ids]
  (if-not (seq field-ids)
    ;; Base case: if there's no field-ids to expand we're done
    expanded-query-dict

    ;; Re-bind *field-ids* in case we need to do recursive Field resolution
    (binding [*field-ids* (atom #{})]
<<<<<<< HEAD
      (let [fields (->> (sel :many :id->fields [field/Field :name :display_name :base_type :special_type :table_id :parent_id], :id [in field-ids])
=======
      (let [fields (->> (sel :many :id->fields [field/Field :name :base_type :special_type :table_id :parent_id :position :description], :id [in field-ids])
>>>>>>> 9deab646
                        (m/map-vals rename-mb-field-keys)
                        (m/map-vals #(assoc % :parent (when (:parent-id %)
                                                        (ph (:parent-id %))))))]
        (swap! *table-ids* set/union (set (map :table-id (vals fields))))

        ;; Recurse in case any new [nested] Field placeholders were emitted and we need to do recursive Field resolution
        ;; We can't use recur here because binding wraps body in try/catch
        (resolve-fields (walk/postwalk #(resolve-field % fields) expanded-query-dict) @*field-ids*)))))

(defn- resolve-database
  "Resolve the `Database` in question for an EXPANDED-QUERY-DICT."
  [{database-id :database, :as expanded-query-dict}]
  (assoc expanded-query-dict :database (sel :one :fields [Database :name :id :engine :details] :id database-id)))

(defrecord JoinTableField [^Integer field-id
                           ^String  field-name])

(defrecord JoinTable [^JoinTableField source-field
                      ^JoinTableField pk-field
                      ^Integer        table-id
                      ^String         table-name])

(defn- join-tables-fetch-field-info
  "Fetch info for PK/FK `Fields` for the JOIN-TABLES referenced in a Query."
  [source-table-id join-tables]
  (let [ ;; Build a map of source table FK field IDs -> field names
        fk-field-id->field-name      (sel :many :id->field [field/Field :name], :id [in @*fk-field-ids*], :table_id source-table-id, :special_type "fk")

        ;; Build a map of join table PK field IDs -> source table FK field IDs
        pk-field-id->fk-field-id     (sel :many :field->field [ForeignKey :destination_id :origin_id],
                                          :origin_id [in (set (keys fk-field-id->field-name))])

        ;; Build a map of join table ID -> PK field info
        join-table-id->pk-field      (let [pk-fields (sel :many :fields [field/Field :id :table_id :name], :id [in (set (keys pk-field-id->fk-field-id))])]
                                       (zipmap (map :table_id pk-fields) pk-fields))]

    ;; Now build the :join-tables clause
    (vec (for [{table-id :id, table-name :name} join-tables]
           (let [{pk-field-id :id, pk-field-name :name} (join-table-id->pk-field table-id)]
             (map->JoinTable {:table-id     table-id
                              :table-name   table-name
                              :pk-field     (map->JoinTableField {:field-id   pk-field-id
                                                                  :field-name pk-field-name})
                              :source-field (let [fk-field-id (pk-field-id->fk-field-id pk-field-id)]
                                              (map->JoinTableField {:field-id   fk-field-id
                                                                    :field-name (fk-field-id->field-name fk-field-id)}))}))))))

(defn- resolve-tables
  "Resolve the `Tables` in an EXPANDED-QUERY-DICT."
  [{{source-table-id :source-table} :query, database-id :database, :as expanded-query-dict} table-ids]
  {:pre [(integer? source-table-id)]}
  (let [table-ids       (conj table-ids source-table-id)
        table-id->table (sel :many :id->fields [Table :name :id] :id [in table-ids])
        join-tables     (vals (dissoc table-id->table source-table-id))]
    (->> (assoc-in expanded-query-dict [:query :source-table] (or (table-id->table source-table-id)
                                                                  (throw (Exception. (format "Query expansion failed: could not find source table %d." source-table-id)))))
         (#(if-not join-tables %
                   (assoc-in % [:query :join-tables] (join-tables-fetch-field-info source-table-id join-tables))))
         (walk/postwalk #(resolve-table % table-id->table)))))


;; ## -------------------- Public Interface --------------------

(defn expand
  "Expand a QUERY-DICT."
  [query-dict]
  (binding [*original-query-dict* query-dict
            *field-ids*           (atom #{})
            *fk-field-ids*        (atom #{})
            *table-ids*           (atom #{})]
    (some-> query-dict
            parse
            (resolve-fields @*field-ids*)
            resolve-database
            (resolve-tables @*table-ids*))))


;; ## -------------------- Field + Value --------------------

(defprotocol IField
  "Methods specific to the Query Expander `Field` record type."
  (qualified-name-components [this]
    "Return a vector of name components of the form `[table-name parent-names... field-name]`"))

;; Field is the expansion of a Field ID in the standard QL
(defrecord Field [^Integer field-id
                  ^String  field-name
                  ^String  field-display-name
                  ^Keyword base-type
                  ^Keyword special-type
                  ^Integer table-id
                  ^String  table-name
                  ^Integer position
                  ^String  description
                  ^Integer parent-id
                  parent] ; Field once its resolved; FieldPlaceholder before that
  IResolve
  (resolve-field [this field-id->fields]
    (cond
      parent          (if (= (type parent) Field)
                        this
                        (resolve-field parent field-id->fields))
      parent-id       (assoc this :parent (or (field-id->fields parent-id)
                                              (ph parent-id)))
      :else           this))

  (resolve-table [this table-id->table]
    (assoc this :table-name (:name (or (table-id->table table-id)
                                       (throw (Exception. (format "Query expansion failed: could not find table %d." table-id)))))))

  IField
  (qualified-name-components [this]
    (conj (if parent
            (qualified-name-components parent)
            [table-name])
          field-name)))

(defn- Field?
  "Is this a valid value for a `Field` ID in an unexpanded query? (i.e. an integer or `fk->` form)."
  ;; ["aggregation" 0] "back-reference" form not included here since its specific to the order_by clause
  [field]
  (match field
    (field-id :guard integer?)                                             true
    ["fk->" (fk-field-id :guard integer?) (dest-field-id :guard integer?)] true
    _                                                                      false))

;; Value is the expansion of a value within a QL clause
;; Information about the associated Field is included for convenience
(defrecord Value [value              ; e.g. parsed Date / timestamp
                  original-value     ; e.g. original YYYY-MM-DD string
                  ^Keyword base-type
                  ^Keyword special-type
                  ^Integer field-id
                  ^String  field-name])


;; ## -------------------- Placeholders --------------------

;; Replace Field IDs with these during first pass
(defrecord FieldPlaceholder [^Integer field-id]
  IResolve
  (resolve-field [this field-id->fields]
    (or
     ;; try to resolve the Field with the ones available in field-id->fields
     (some->> (field-id->fields field-id)
              (merge this)
              map->Field)
     ;; If that fails just return ourselves as-is
     this)))

(defn- parse-value
  "Convert the `value` of a `Value` to a date or timestamp if needed.
   The original `YYYY-MM-DD` string date is retained under the key `:original-value`."
  [{:keys [value base-type special-type] :as qp-value}]
  (assoc qp-value
         :original-value value
         ;; Since Value *doesn't* revert to YYYY-MM-DD when collapsing make sure we're not parsing it twice
         :value (or (when (and (string? value)
                               (or (contains? #{:DateField :DateTimeField} base-type)
                                   (contains? #{:timestamp_seconds :timestamp_milliseconds} special-type)))
                      (u/parse-date-yyyy-mm-dd value))
                    value)))

;; Replace values with these during first pass over Query.
;; Include associated Field ID so appropriate the info can be found during Field resolution
(defrecord ValuePlaceholder [field-id value]
  IResolve
  (resolve-field [this field-id->fields]
    (-> (:field-id this)
        field-id->fields
        (assoc :value (:value this))
        parse-value
        map->Value)))

(defn- ph
  "Create a new placeholder object for a Field ID or value.
   If `*field-ids*` is bound, "
  ([field-id]
   (match field-id
     (id :guard integer?)
     (do (swap! *field-ids* conj id)
         (->FieldPlaceholder id))

     ["fk->" (fk-field-id :guard integer?) (dest-field-id :guard integer?)]
     (do (assert-driver-supports :foreign-keys)
         (swap! *field-ids* conj dest-field-id)
         (swap! *fk-field-ids* conj fk-field-id)
         (->FieldPlaceholder dest-field-id))

      _ (throw (Exception. (str "Invalid field: " field-id)))))
  ([field-id value]
   (->ValuePlaceholder (:field-id (ph field-id)) value)))


;; # ======================================== CLAUSE DEFINITIONS ========================================

(defmacro defparser
  "Convenience for writing a parser function, i.e. one that pattern-matches against a lone argument."
  [fn-name & match-forms]
  `(defn ~(vary-meta fn-name assoc :private true) [form#]
     (when (non-empty-clause? form#)
       (match form#
         ~@match-forms
         form# (throw (Exception. (format ~(format "%s failed: invalid clause: %%s" fn-name) form#)))))))

;; ## -------------------- Aggregation --------------------

(defrecord Aggregation [^Keyword aggregation-type
                        ^Field field])

(defparser parse-aggregation
  ["rows"]                              (->Aggregation :rows nil)
  ["count"]                             (->Aggregation :count nil)
  ["avg" (field-id :guard Field?)]      (->Aggregation :avg (ph field-id))
  ["count" (field-id :guard Field?)]    (->Aggregation :count (ph field-id))
  ["distinct" (field-id :guard Field?)] (->Aggregation :distinct (ph field-id))
  ["stddev" (field-id :guard Field?)]   (do (assert-driver-supports :standard-deviation-aggregations)
                                            (->Aggregation :stddev (ph field-id)))
  ["sum" (field-id :guard Field?)]      (->Aggregation :sum (ph field-id))
  ["cum_sum" (field-id :guard Field?)]  (->Aggregation :cumulative-sum (ph field-id)))


;; ## -------------------- Breakout --------------------

;; Breakout + Fields clauses are just regular vectors of Fields

(defparser parse-breakout
  field-ids (mapv ph field-ids))


;; ## -------------------- Fields --------------------

(defparser parse-fields
  field-ids (mapv ph field-ids))

;; ## -------------------- Filter --------------------

;; ### Top-Level Type

(defrecord Filter [^Keyword compound-type ; :and :or :simple
                   subclauses])


;; ### Subclause Types

(defrecord Filter:Inside [^Keyword filter-type ; :inside :not-null :is-null :between := :!= :< :> :<= :>=
                          lat
                          lon])

(defrecord Filter:Between [^Keyword filter-type
                           ^Field   field
                           ^Value   min-val
                           ^Value   max-val])

(defrecord Filter:Field+Value [^Keyword filter-type
                               ^Field   field
                               ^Value   value])

(defrecord Filter:Field [^Keyword filter-type
                         ^Field field])


;; ### Parsers

(defparser parse-filter-subclause
  ["INSIDE" (lat-field :guard Field?) (lon-field :guard Field?) (lat-max :guard number?) (lon-min :guard number?) (lat-min :guard number?) (lon-max :guard number?)]
  (map->Filter:Inside {:filter-type :inside
                       :lat         {:field (ph lat-field)
                                     :min   (ph lat-field lat-min)
                                     :max   (ph lat-field lat-max)}
                       :lon         {:field (ph lon-field)
                                     :min   (ph lon-field lon-min)
                                     :max   (ph lon-field lon-max)}})

  ["BETWEEN" (field-id :guard Field?) (min :guard (complement nil?)) (max :guard (complement nil?))]
  (map->Filter:Between {:filter-type :between
                        :field       (ph field-id)
                        :min-val     (ph field-id min)
                        :max-val     (ph field-id max)})

  [(filter-type :guard (partial contains? #{"=" "!=" "<" ">" "<=" ">="})) (field-id :guard Field?) (val :guard (complement nil?))]
  (map->Filter:Field+Value {:filter-type (keyword filter-type)
                            :field       (ph field-id)
                            :value       (ph field-id val)})

  [(filter-type :guard string?) (field-id :guard Field?)]
  (map->Filter:Field {:filter-type (case filter-type
                                     "NOT_NULL" :not-null
                                     "IS_NULL"  :is-null)
                      :field       (ph field-id)}))

(defparser parse-filter
  ["AND" & subclauses] (map->Filter {:compound-type :and
                                     :subclauses    (mapv parse-filter-subclause subclauses)})
  ["OR" & subclauses]  (map->Filter {:compound-type :or
                                     :subclauses    (mapv parse-filter-subclause subclauses)})
  subclause            (map->Filter {:compound-type :simple
                                     :subclauses    [(parse-filter-subclause subclause)]}))


;; ## -------------------- Order-By --------------------

(defrecord OrderByAggregateField [^Keyword source           ; Name used in original query. Always :aggregation for right now
                                  ^Integer index            ; e.g. 0
                                  ^Aggregation aggregation] ; The aggregation clause being referred to
  IField
  (qualified-name-components [_]
    ;; Return something like [nil "count"]
    ;; nil is used where Table name would normally go
    [nil (name (:aggregation-type aggregation))]))


(defrecord OrderBySubclause [^Field   field       ; or aggregate Field?
                             ^Keyword direction]) ; either :ascending or :descending

(defn- parse-order-by-direction [direction]
  (case direction
    "ascending"  :ascending
    "descending" :descending))

(defparser parse-order-by-subclause
  [["aggregation" index] direction]    (let [{{:keys [aggregation]} :query} *original-query-dict*]
                                            (assert aggregation "Query does not contain an aggregation clause.")
                                            (->OrderBySubclause (->OrderByAggregateField :aggregation index (parse-aggregation aggregation))
                                                                (parse-order-by-direction direction)))
  [(field-id :guard Field?) direction] (->OrderBySubclause (ph field-id)
                                                           (parse-order-by-direction direction)))
(defparser parse-order-by
  subclauses (mapv parse-order-by-subclause subclauses))<|MERGE_RESOLUTION|>--- conflicted
+++ resolved
@@ -142,11 +142,7 @@
 
     ;; Re-bind *field-ids* in case we need to do recursive Field resolution
     (binding [*field-ids* (atom #{})]
-<<<<<<< HEAD
-      (let [fields (->> (sel :many :id->fields [field/Field :name :display_name :base_type :special_type :table_id :parent_id], :id [in field-ids])
-=======
-      (let [fields (->> (sel :many :id->fields [field/Field :name :base_type :special_type :table_id :parent_id :position :description], :id [in field-ids])
->>>>>>> 9deab646
+      (let [fields (->> (sel :many :id->fields [field/Field :name :display_name :base_type :special_type :table_id :parent_id :description], :id [in field-ids])
                         (m/map-vals rename-mb-field-keys)
                         (m/map-vals #(assoc % :parent (when (:parent-id %)
                                                         (ph (:parent-id %))))))]
